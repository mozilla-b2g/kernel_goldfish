/* drivers/misc/lowmemorykiller.c
 *
 * The lowmemorykiller driver lets user-space specify a set of memory thresholds
 * where processes with a range of oom_score_adj values will get killed. Specify
 * the minimum oom_score_adj values in
 * /sys/module/lowmemorykiller/parameters/adj and the number of free pages in
 * /sys/module/lowmemorykiller/parameters/minfree. Both files take a comma
 * separated list of numbers in ascending order.
 *
 * For example, write "0,8" to /sys/module/lowmemorykiller/parameters/adj and
 * "1024,4096" to /sys/module/lowmemorykiller/parameters/minfree to kill
 * processes with a oom_score_adj value of 8 or higher when the free memory
 * drops below 4096 pages and kill processes with a oom_score_adj value of 0 or
 * higher when the free memory drops below 1024 pages.
 *
 * The driver considers memory used for caches to be free, but if a large
 * percentage of the cached memory is locked this can be very inaccurate
 * and processes may not get killed until the normal oom killer is triggered.
 *
 * Copyright (C) 2007-2008 Google, Inc.
 *
 * This software is licensed under the terms of the GNU General Public
 * License version 2, as published by the Free Software Foundation, and
 * may be copied, distributed, and modified under those terms.
 *
 * This program is distributed in the hope that it will be useful,
 * but WITHOUT ANY WARRANTY; without even the implied warranty of
 * MERCHANTABILITY or FITNESS FOR A PARTICULAR PURPOSE.  See the
 * GNU General Public License for more details.
 *
 */

#include <linux/module.h>
#include <linux/kernel.h>
#include <linux/mm.h>
#include <linux/oom.h>
#include <linux/sched.h>
#include <linux/rcupdate.h>
#include <linux/notifier.h>

static uint32_t lowmem_debug_level = 2;
static int lowmem_adj[6] = {
	0,
	1,
	6,
	12,
};
static int lowmem_adj_size = 4;
static int lowmem_minfree[6] = {
	3 * 512,	/* 6MB */
	2 * 1024,	/* 8MB */
	4 * 1024,	/* 16MB */
	16 * 1024,	/* 64MB */
};
static int lowmem_minfree_size = 4;

static unsigned long lowmem_deathpending_timeout;

#define lowmem_print(level, x...)			\
	do {						\
		if (lowmem_debug_level >= (level))	\
			printk(x);			\
	} while (0)

static int lowmem_shrink(struct shrinker *s, struct shrink_control *sc)
{
	struct task_struct *tsk;
	struct task_struct *selected = NULL;
	int rem = 0;
	int tasksize;
	int i;
	int min_score_adj = OOM_SCORE_ADJ_MAX + 1;
	int selected_tasksize = 0;
	int selected_oom_score_adj;
	int array_size = ARRAY_SIZE(lowmem_adj);
	int other_free = global_page_state(NR_FREE_PAGES);
	int other_file = global_page_state(NR_FILE_PAGES) -
						global_page_state(NR_SHMEM);

<<<<<<< HEAD
	/*
	 * If we already have a death outstanding, then
	 * bail out right away; indicating to vmscan
	 * that we have nothing further to offer on
	 * this pass.
	 *
	 */
	if (lowmem_deathpending &&
	    time_before_eq(jiffies, lowmem_deathpending_timeout))
		return 0;

=======
>>>>>>> e816b57a
	if (lowmem_adj_size < array_size)
		array_size = lowmem_adj_size;
	if (lowmem_minfree_size < array_size)
		array_size = lowmem_minfree_size;
	for (i = 0; i < array_size; i++) {
		if (other_free < lowmem_minfree[i] &&
		    other_file < lowmem_minfree[i]) {
			min_score_adj = lowmem_adj[i];
			break;
		}
	}
	if (sc->nr_to_scan > 0)
		lowmem_print(3, "lowmem_shrink %lu, %x, ofree %d %d, ma %d\n",
				sc->nr_to_scan, sc->gfp_mask, other_free,
				other_file, min_score_adj);
	rem = global_page_state(NR_ACTIVE_ANON) +
		global_page_state(NR_ACTIVE_FILE) +
		global_page_state(NR_INACTIVE_ANON) +
		global_page_state(NR_INACTIVE_FILE);
	if (sc->nr_to_scan <= 0 || min_score_adj == OOM_SCORE_ADJ_MAX + 1) {
		lowmem_print(5, "lowmem_shrink %lu, %x, return %d\n",
			     sc->nr_to_scan, sc->gfp_mask, rem);
		return rem;
	}
	selected_oom_score_adj = min_score_adj;

	rcu_read_lock();
	for_each_process(tsk) {
		struct task_struct *p;
		int oom_score_adj;

		if (tsk->flags & PF_KTHREAD)
			continue;

		p = find_lock_task_mm(tsk);
		if (!p)
			continue;

		if (test_tsk_thread_flag(p, TIF_MEMDIE) &&
		    time_before_eq(jiffies, lowmem_deathpending_timeout)) {
			task_unlock(p);
			rcu_read_unlock();
			return 0;
		}
		oom_score_adj = p->signal->oom_score_adj;
		if (oom_score_adj < min_score_adj) {
			task_unlock(p);
			continue;
		}
		tasksize = get_mm_rss(p->mm);
		task_unlock(p);
		if (tasksize <= 0)
			continue;
		if (selected) {
			if (oom_score_adj < selected_oom_score_adj)
				continue;
			if (oom_score_adj == selected_oom_score_adj &&
			    tasksize <= selected_tasksize)
				continue;
		}
		selected = p;
		selected_tasksize = tasksize;
		selected_oom_score_adj = oom_score_adj;
		lowmem_print(2, "select %d (%s), adj %d, size %d, to kill\n",
			     p->pid, p->comm, oom_score_adj, tasksize);
	}
	if (selected) {
		lowmem_print(1, "send sigkill to %d (%s), adj %d, size %d\n",
			     selected->pid, selected->comm,
			     selected_oom_score_adj, selected_tasksize);
<<<<<<< HEAD
		lowmem_deathpending = selected;
=======
>>>>>>> e816b57a
		lowmem_deathpending_timeout = jiffies + HZ;
		send_sig(SIGKILL, selected, 0);
		set_tsk_thread_flag(selected, TIF_MEMDIE);
		rem -= selected_tasksize;
	}
	lowmem_print(4, "lowmem_shrink %lu, %x, return %d\n",
		     sc->nr_to_scan, sc->gfp_mask, rem);
	rcu_read_unlock();
	return rem;
}

static struct shrinker lowmem_shrinker = {
	.shrink = lowmem_shrink,
	.seeks = DEFAULT_SEEKS * 16
};

static int __init lowmem_init(void)
{
<<<<<<< HEAD
	task_free_register(&task_nb);
=======
>>>>>>> e816b57a
	register_shrinker(&lowmem_shrinker);
	return 0;
}

static void __exit lowmem_exit(void)
{
	unregister_shrinker(&lowmem_shrinker);
<<<<<<< HEAD
	task_free_unregister(&task_nb);
=======
>>>>>>> e816b57a
}

module_param_named(cost, lowmem_shrinker.seeks, int, S_IRUGO | S_IWUSR);
module_param_array_named(adj, lowmem_adj, int, &lowmem_adj_size,
			 S_IRUGO | S_IWUSR);
module_param_array_named(minfree, lowmem_minfree, uint, &lowmem_minfree_size,
			 S_IRUGO | S_IWUSR);
module_param_named(debug_level, lowmem_debug_level, uint, S_IRUGO | S_IWUSR);

module_init(lowmem_init);
module_exit(lowmem_exit);

MODULE_LICENSE("GPL");
<|MERGE_RESOLUTION|>--- conflicted
+++ resolved
@@ -77,20 +77,6 @@
 	int other_file = global_page_state(NR_FILE_PAGES) -
 						global_page_state(NR_SHMEM);
 
-<<<<<<< HEAD
-	/*
-	 * If we already have a death outstanding, then
-	 * bail out right away; indicating to vmscan
-	 * that we have nothing further to offer on
-	 * this pass.
-	 *
-	 */
-	if (lowmem_deathpending &&
-	    time_before_eq(jiffies, lowmem_deathpending_timeout))
-		return 0;
-
-=======
->>>>>>> e816b57a
 	if (lowmem_adj_size < array_size)
 		array_size = lowmem_adj_size;
 	if (lowmem_minfree_size < array_size)
@@ -161,10 +147,6 @@
 		lowmem_print(1, "send sigkill to %d (%s), adj %d, size %d\n",
 			     selected->pid, selected->comm,
 			     selected_oom_score_adj, selected_tasksize);
-<<<<<<< HEAD
-		lowmem_deathpending = selected;
-=======
->>>>>>> e816b57a
 		lowmem_deathpending_timeout = jiffies + HZ;
 		send_sig(SIGKILL, selected, 0);
 		set_tsk_thread_flag(selected, TIF_MEMDIE);
@@ -183,10 +165,6 @@
 
 static int __init lowmem_init(void)
 {
-<<<<<<< HEAD
-	task_free_register(&task_nb);
-=======
->>>>>>> e816b57a
 	register_shrinker(&lowmem_shrinker);
 	return 0;
 }
@@ -194,10 +172,6 @@
 static void __exit lowmem_exit(void)
 {
 	unregister_shrinker(&lowmem_shrinker);
-<<<<<<< HEAD
-	task_free_unregister(&task_nb);
-=======
->>>>>>> e816b57a
 }
 
 module_param_named(cost, lowmem_shrinker.seeks, int, S_IRUGO | S_IWUSR);
